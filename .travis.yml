language: php
php:
  - 7.1
  - 7.0
  - 5.6
  - 5.5
  - hhvm
before_install:
  - sudo apt-get update -qq
  - sudo apt-get install -y -qq postfix
install:
  - composer update
before_script:
  - sudo service postfix stop
  - smtp-sink -d "%d.%H.%M.%S" localhost:2500 1000 &
  - mkdir -p build/logs
<<<<<<< HEAD
  - cp test/testbootstrap-dist.php test/testbootstrap.php
  - chmod +x test/fakesendmail.sh
=======
  - composer install
  - cd test
  - cp testbootstrap-dist.php testbootstrap.php
  - chmod +x fakesendmail.sh
>>>>>>> bf03eda8
  - sudo mkdir -p /var/qmail/bin
  - sudo cp test/fakesendmail.sh /var/qmail/bin/sendmail
  - sudo cp test/fakesendmail.sh /usr/sbin/sendmail
  - |
    if [[ $TRAVIS_PHP_VERSION = "hhv"* ]]; then
      echo 'sendmail_path = "/usr/sbin/sendmail -t -i "' >> /etc/hhvm/php.ini
    else
      echo 'sendmail_path = "/usr/sbin/sendmail -t -i "' > $(php --ini|grep -m 1 "ini files in:"|cut -d ":" -f 2)/sendmail.ini
    fi
script:
<<<<<<< HEAD
  - ./vendor/bin/phpunit --configuration ./travis.phpunit.xml.dist --bootstrap ./vendor/autoload.php
=======
  - ../vendor/bin/phpunit --configuration ../travis.phpunit.xml.dist
>>>>>>> bf03eda8
after_script:
  - wget https://scrutinizer-ci.com/ocular.phar
  - php ocular.phar code-coverage:upload --format=php-clover ../build/logs/clover.xml<|MERGE_RESOLUTION|>--- conflicted
+++ resolved
@@ -9,20 +9,13 @@
   - sudo apt-get update -qq
   - sudo apt-get install -y -qq postfix
 install:
-  - composer update
+  - composer install
 before_script:
   - sudo service postfix stop
   - smtp-sink -d "%d.%H.%M.%S" localhost:2500 1000 &
   - mkdir -p build/logs
-<<<<<<< HEAD
   - cp test/testbootstrap-dist.php test/testbootstrap.php
   - chmod +x test/fakesendmail.sh
-=======
-  - composer install
-  - cd test
-  - cp testbootstrap-dist.php testbootstrap.php
-  - chmod +x fakesendmail.sh
->>>>>>> bf03eda8
   - sudo mkdir -p /var/qmail/bin
   - sudo cp test/fakesendmail.sh /var/qmail/bin/sendmail
   - sudo cp test/fakesendmail.sh /usr/sbin/sendmail
@@ -33,11 +26,7 @@
       echo 'sendmail_path = "/usr/sbin/sendmail -t -i "' > $(php --ini|grep -m 1 "ini files in:"|cut -d ":" -f 2)/sendmail.ini
     fi
 script:
-<<<<<<< HEAD
   - ./vendor/bin/phpunit --configuration ./travis.phpunit.xml.dist --bootstrap ./vendor/autoload.php
-=======
-  - ../vendor/bin/phpunit --configuration ../travis.phpunit.xml.dist
->>>>>>> bf03eda8
 after_script:
   - wget https://scrutinizer-ci.com/ocular.phar
   - php ocular.phar code-coverage:upload --format=php-clover ../build/logs/clover.xml